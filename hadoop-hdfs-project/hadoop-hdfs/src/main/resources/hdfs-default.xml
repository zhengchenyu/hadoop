--- conflicted
+++ resolved
@@ -6454,7 +6454,15 @@
       frequently than this time, the client will give up waiting.
     </description>
   </property>
-<<<<<<< HEAD
+
+  <property>
+    <name>dfs.client.output.stream.uniq.default.key</name>
+    <value>DEFAULT</value>
+    <description>
+      The default prefix key to construct the uniqKey for one DFSOutputStream.
+      If the namespace is DEFAULT, it's best to change this conf to other value.
+    </description>
+  </property>
 
   <property>
     <name>dfs.estimated.txns.per.second</name>
@@ -6471,14 +6479,6 @@
     <description>
       The client wait time on an RPC request is composed of the server execution time plus the communication time.
       This is an expected fraction of the total wait time spent on server execution.
-=======
-  <property>
-    <name>dfs.client.output.stream.uniq.default.key</name>
-    <value>DEFAULT</value>
-    <description>
-      The default prefix key to construct the uniqKey for one DFSOutputStream.
-      If the namespace is DEFAULT, it's best to change this conf to other value.
->>>>>>> e68006cd
     </description>
   </property>
 </configuration>