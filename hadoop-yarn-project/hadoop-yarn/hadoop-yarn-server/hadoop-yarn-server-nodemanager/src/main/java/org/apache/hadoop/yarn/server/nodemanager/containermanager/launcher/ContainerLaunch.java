/**
* Licensed to the Apache Software Foundation (ASF) under one
* or more contributor license agreements.  See the NOTICE file
* distributed with this work for additional information
* regarding copyright ownership.  The ASF licenses this file
* to you under the Apache License, Version 2.0 (the
* "License"); you may not use this file except in compliance
* with the License.  You may obtain a copy of the License at
*
*     http://www.apache.org/licenses/LICENSE-2.0
*
* Unless required by applicable law or agreed to in writing, software
* distributed under the License is distributed on an "AS IS" BASIS,
* WITHOUT WARRANTIES OR CONDITIONS OF ANY KIND, either express or implied.
* See the License for the specific language governing permissions and
* limitations under the License.
*/

package org.apache.hadoop.yarn.server.nodemanager.containermanager.launcher;

import static org.apache.hadoop.fs.CreateFlag.CREATE;
import static org.apache.hadoop.fs.CreateFlag.OVERWRITE;

import java.io.DataOutputStream;
import java.io.File;
import java.io.IOException;
import java.io.OutputStream;
import java.io.PrintStream;
import java.nio.ByteBuffer;
import java.util.ArrayList;
import java.util.EnumSet;
import java.util.HashMap;
import java.util.List;
import java.util.Map;
import java.util.Map.Entry;
import java.util.concurrent.Callable;
import java.util.concurrent.atomic.AtomicBoolean;

import org.apache.commons.logging.Log;
import org.apache.commons.logging.LogFactory;
import org.apache.hadoop.conf.Configuration;
import org.apache.hadoop.fs.FileContext;
import org.apache.hadoop.fs.FileUtil;
import org.apache.hadoop.fs.LocalDirAllocator;
import org.apache.hadoop.fs.Path;
import org.apache.hadoop.io.IOUtils;
import org.apache.hadoop.security.Credentials;
import org.apache.hadoop.util.Shell;
import org.apache.hadoop.util.StringUtils;
import org.apache.hadoop.yarn.api.ApplicationConstants;
import org.apache.hadoop.yarn.api.ApplicationConstants.Environment;
import org.apache.hadoop.yarn.api.records.ContainerExitStatus;
import org.apache.hadoop.yarn.api.records.ContainerId;
import org.apache.hadoop.yarn.api.records.ContainerLaunchContext;
import org.apache.hadoop.yarn.conf.YarnConfiguration;
import org.apache.hadoop.yarn.event.Dispatcher;
import org.apache.hadoop.yarn.ipc.RPCUtil;
import org.apache.hadoop.yarn.server.nodemanager.ContainerExecutor;
import org.apache.hadoop.yarn.server.nodemanager.ContainerExecutor.DelayedProcessKiller;
import org.apache.hadoop.yarn.server.nodemanager.ContainerExecutor.ExitCode;
import org.apache.hadoop.yarn.server.nodemanager.ContainerExecutor.Signal;
import org.apache.hadoop.yarn.server.nodemanager.Context;
import org.apache.hadoop.yarn.server.nodemanager.LocalDirsHandlerService;
import org.apache.hadoop.yarn.server.nodemanager.containermanager.ContainerManagerImpl;
import org.apache.hadoop.yarn.server.nodemanager.containermanager.application.Application;
import org.apache.hadoop.yarn.server.nodemanager.containermanager.container.Container;
import org.apache.hadoop.yarn.server.nodemanager.containermanager.container.ContainerDiagnosticsUpdateEvent;
import org.apache.hadoop.yarn.server.nodemanager.containermanager.container.ContainerEvent;
import org.apache.hadoop.yarn.server.nodemanager.containermanager.container.ContainerEventType;
import org.apache.hadoop.yarn.server.nodemanager.containermanager.container.ContainerExitEvent;
import org.apache.hadoop.yarn.server.nodemanager.containermanager.container.ContainerState;
import org.apache.hadoop.yarn.server.nodemanager.containermanager.localizer.ContainerLocalizer;
import org.apache.hadoop.yarn.server.nodemanager.containermanager.localizer.ResourceLocalizationService;
import org.apache.hadoop.yarn.server.nodemanager.util.ProcessIdFileReader;
import org.apache.hadoop.yarn.util.Apps;
import org.apache.hadoop.yarn.util.AuxiliaryServiceHelper;
import org.apache.hadoop.yarn.util.ConverterUtils;

public class ContainerLaunch implements Callable<Integer> {

  private static final Log LOG = LogFactory.getLog(ContainerLaunch.class);

  public static final String CONTAINER_SCRIPT =
    Shell.appendScriptExtension("launch_container");
  public static final String FINAL_CONTAINER_TOKENS_FILE = "container_tokens";

  private static final String PID_FILE_NAME_FMT = "%s.pid";

  private final Dispatcher dispatcher;
  private final ContainerExecutor exec;
  private final Application app;
  private final Container container;
  private final Configuration conf;
  private final Context context;
  private final ContainerManagerImpl containerManager;
  
  private volatile AtomicBoolean shouldLaunchContainer = new AtomicBoolean(false);
  private volatile AtomicBoolean completed = new AtomicBoolean(false);

  private long sleepDelayBeforeSigKill = 250;
  private long maxKillWaitTime = 2000;

  private Path pidFilePath = null;

  private final LocalDirsHandlerService dirsHandler;

  public ContainerLaunch(Context context, Configuration configuration,
      Dispatcher dispatcher, ContainerExecutor exec, Application app,
      Container container, LocalDirsHandlerService dirsHandler,
      ContainerManagerImpl containerManager) {
    this.context = context;
    this.conf = configuration;
    this.app = app;
    this.exec = exec;
    this.container = container;
    this.dispatcher = dispatcher;
    this.dirsHandler = dirsHandler;
    this.containerManager = containerManager;
    this.sleepDelayBeforeSigKill =
        conf.getLong(YarnConfiguration.NM_SLEEP_DELAY_BEFORE_SIGKILL_MS,
            YarnConfiguration.DEFAULT_NM_SLEEP_DELAY_BEFORE_SIGKILL_MS);
    this.maxKillWaitTime =
        conf.getLong(YarnConfiguration.NM_PROCESS_KILL_WAIT_MS,
            YarnConfiguration.DEFAULT_NM_PROCESS_KILL_WAIT_MS);
  }

  @Override
  @SuppressWarnings("unchecked") // dispatcher not typed
  public Integer call() {
    final ContainerLaunchContext launchContext = container.getLaunchContext();
    Map<Path,List<String>> localResources = null;
    ContainerId containerID = container.getContainerId();
    String containerIdStr = ConverterUtils.toString(containerID);
    final List<String> command = launchContext.getCommands();
    int ret = -1;

    // CONTAINER_KILLED_ON_REQUEST should not be missed if the container
    // is already at KILLING
    if (container.getContainerState() == ContainerState.KILLING) {
      dispatcher.getEventHandler().handle(
          new ContainerExitEvent(containerID,
              ContainerEventType.CONTAINER_KILLED_ON_REQUEST,
              Shell.WINDOWS ? ExitCode.FORCE_KILLED.getExitCode() :
                  ExitCode.TERMINATED.getExitCode(),
              "Container terminated before launch."));
      return 0;
    }

    try {
      localResources = container.getLocalizedResources();
      if (localResources == null) {
        throw RPCUtil.getRemoteException(
            "Unable to get local resources when Container " + containerID +
            " is at " + container.getContainerState());
      }

      final String user = container.getUser();
      // /////////////////////////// Variable expansion
      // Before the container script gets written out.
      List<String> newCmds = new ArrayList<String>(command.size());
      String appIdStr = app.getAppId().toString();
      String relativeContainerLogDir = ContainerLaunch
          .getRelativeContainerLogDir(appIdStr, containerIdStr);
      Path containerLogDir =
          dirsHandler.getLogPathForWrite(relativeContainerLogDir, false);
      for (String str : command) {
        // TODO: Should we instead work via symlinks without this grammar?
        newCmds.add(str.replace(ApplicationConstants.LOG_DIR_EXPANSION_VAR,
            containerLogDir.toString()));
      }
      launchContext.setCommands(newCmds);

      Map<String, String> environment = launchContext.getEnvironment();
      // Make a copy of env to iterate & do variable expansion
      for (Entry<String, String> entry : environment.entrySet()) {
        String value = entry.getValue();
        entry.setValue(
            value.replace(
                ApplicationConstants.LOG_DIR_EXPANSION_VAR,
                containerLogDir.toString())
            );
      }
      // /////////////////////////// End of variable expansion

      FileContext lfs = FileContext.getLocalFSFileContext();

      Path nmPrivateContainerScriptPath =
          dirsHandler.getLocalPathForWrite(
              getContainerPrivateDir(appIdStr, containerIdStr) + Path.SEPARATOR
                  + CONTAINER_SCRIPT);
      Path nmPrivateTokensPath =
          dirsHandler.getLocalPathForWrite(
              getContainerPrivateDir(appIdStr, containerIdStr)
                  + Path.SEPARATOR
                  + String.format(ContainerLocalizer.TOKEN_FILE_NAME_FMT,
                      containerIdStr));

      DataOutputStream containerScriptOutStream = null;
      DataOutputStream tokensOutStream = null;

      // Select the working directory for the container
      Path containerWorkDir =
          dirsHandler.getLocalPathForWrite(ContainerLocalizer.USERCACHE
              + Path.SEPARATOR + user + Path.SEPARATOR
              + ContainerLocalizer.APPCACHE + Path.SEPARATOR + appIdStr
              + Path.SEPARATOR + containerIdStr,
              LocalDirAllocator.SIZE_UNKNOWN, false);

      String pidFileSuffix = String.format(ContainerLaunch.PID_FILE_NAME_FMT,
          containerIdStr);

      // pid file should be in nm private dir so that it is not 
      // accessible by users
      pidFilePath = dirsHandler.getLocalPathForWrite(
          ResourceLocalizationService.NM_PRIVATE_DIR + Path.SEPARATOR 
          + pidFileSuffix);
      List<String> localDirs = dirsHandler.getLocalDirs();
      List<String> logDirs = dirsHandler.getLogDirs();

      List<String> containerLogDirs = new ArrayList<String>();
      for( String logDir : logDirs) {
        containerLogDirs.add(logDir + Path.SEPARATOR + relativeContainerLogDir);
      }

      if (!dirsHandler.areDisksHealthy()) {
        ret = ContainerExitStatus.DISKS_FAILED;
        throw new IOException("Most of the disks failed. "
            + dirsHandler.getDisksHealthReport());
      }

      try {
        // /////////// Write out the container-script in the nmPrivate space.
        List<Path> appDirs = new ArrayList<Path>(localDirs.size());
        for (String localDir : localDirs) {
          Path usersdir = new Path(localDir, ContainerLocalizer.USERCACHE);
          Path userdir = new Path(usersdir, user);
          Path appsdir = new Path(userdir, ContainerLocalizer.APPCACHE);
          appDirs.add(new Path(appsdir, appIdStr));
        }
        containerScriptOutStream =
          lfs.create(nmPrivateContainerScriptPath,
              EnumSet.of(CREATE, OVERWRITE));

        // Set the token location too.
        environment.put(
            ApplicationConstants.CONTAINER_TOKEN_FILE_ENV_NAME, 
            new Path(containerWorkDir, 
                FINAL_CONTAINER_TOKENS_FILE).toUri().getPath());
        // Sanitize the container's environment
        sanitizeEnv(environment, containerWorkDir, appDirs, containerLogDirs,
          localResources);
        
        // Write out the environment
        writeLaunchEnv(containerScriptOutStream, environment, localResources,
            launchContext.getCommands());
        
        // /////////// End of writing out container-script

        // /////////// Write out the container-tokens in the nmPrivate space.
        tokensOutStream =
            lfs.create(nmPrivateTokensPath, EnumSet.of(CREATE, OVERWRITE));
        Credentials creds = container.getCredentials();
        creds.writeTokenStorageToStream(tokensOutStream);
        // /////////// End of writing out container-tokens
      } finally {
        IOUtils.cleanup(LOG, containerScriptOutStream, tokensOutStream);
      }

      // LaunchContainer is a blocking call. We are here almost means the
      // container is launched, so send out the event.
      dispatcher.getEventHandler().handle(new ContainerEvent(
            containerID,
            ContainerEventType.CONTAINER_LAUNCHED));

      // Check if the container is signalled to be killed.
      if (!shouldLaunchContainer.compareAndSet(false, true)) {
        LOG.info("Container " + containerIdStr + " not launched as "
            + "cleanup already called");
        ret = ExitCode.TERMINATED.getExitCode();
      }
      else {
        exec.activateContainer(containerID, pidFilePath);
        ret = exec.launchContainer(container, nmPrivateContainerScriptPath,
                nmPrivateTokensPath, user, appIdStr, containerWorkDir,
                localDirs, logDirs);
      }
    } catch (Throwable e) {
      LOG.warn("Failed to launch container.", e);
      dispatcher.getEventHandler().handle(new ContainerExitEvent(
          containerID, ContainerEventType.CONTAINER_EXITED_WITH_FAILURE, ret,
          e.getMessage()));
      return ret;
    } finally {
      completed.set(true);
      exec.deactivateContainer(containerID);
    }

    if (LOG.isDebugEnabled()) {
      LOG.debug("Container " + containerIdStr + " completed with exit code "
                + ret);
    }
    if (ret == ExitCode.FORCE_KILLED.getExitCode()
        || ret == ExitCode.TERMINATED.getExitCode()) {
      // If the process was killed, Send container_cleanedup_after_kill and
      // just break out of this method.
      dispatcher.getEventHandler().handle(
            new ContainerExitEvent(containerID,
                ContainerEventType.CONTAINER_KILLED_ON_REQUEST, ret,
                "Container exited with a non-zero exit code " + ret));
      return ret;
    }

    if (ret != 0) {
      LOG.warn("Container exited with a non-zero exit code " + ret);
      this.dispatcher.getEventHandler().handle(new ContainerExitEvent(
          containerID,
          ContainerEventType.CONTAINER_EXITED_WITH_FAILURE, ret,
          "Container exited with a non-zero exit code " + ret));
      return ret;
    }

    LOG.info("Container " + containerIdStr + " succeeded ");
    dispatcher.getEventHandler().handle(
        new ContainerEvent(containerID,
            ContainerEventType.CONTAINER_EXITED_WITH_SUCCESS));
    return 0;
  }
  
  /**
   * Cleanup the container.
   * Cancels the launch if launch has not started yet or signals
   * the executor to not execute the process if not already done so.
   * Also, sends a SIGTERM followed by a SIGKILL to the process if
   * the process id is available.
   * @throws IOException
   */
  @SuppressWarnings("unchecked") // dispatcher not typed
  public void cleanupContainer() throws IOException {
    ContainerId containerId = container.getContainerId();
    String containerIdStr = ConverterUtils.toString(containerId);
    LOG.info("Cleaning up container " + containerIdStr);

    // launch flag will be set to true if process already launched
    boolean alreadyLaunched = !shouldLaunchContainer.compareAndSet(false, true);
    if (!alreadyLaunched) {
      LOG.info("Container " + containerIdStr + " not launched."
          + " No cleanup needed to be done");
      return;
    }

    LOG.debug("Marking container " + containerIdStr + " as inactive");
    // this should ensure that if the container process has not launched 
    // by this time, it will never be launched
    exec.deactivateContainer(containerId);

    if (LOG.isDebugEnabled()) {
      LOG.debug("Getting pid for container " + containerIdStr + " to kill"
          + " from pid file " 
          + (pidFilePath != null ? pidFilePath.toString() : "null"));
    }
    
    // however the container process may have already started
    try {

      // get process id from pid file if available
      // else if shell is still active, get it from the shell
      String processId = null;
      if (pidFilePath != null) {
        processId = getContainerPid(pidFilePath);
      }

      // kill process
      if (processId != null) {
        String user = container.getUser();
        LOG.debug("Sending signal to pid " + processId
            + " as user " + user
            + " for container " + containerIdStr);

        final Signal signal = sleepDelayBeforeSigKill > 0
          ? Signal.TERM
          : Signal.KILL;

        boolean result = exec.signalContainer(user, processId, signal);

        LOG.debug("Sent signal " + signal + " to pid " + processId
          + " as user " + user
          + " for container " + containerIdStr
          + ", result=" + (result? "success" : "failed"));

        if (sleepDelayBeforeSigKill > 0) {
<<<<<<< HEAD
          boolean result = exec.signalContainer(user,
              processId, Signal.TERM);
          LOG.debug("Sent signal to pid " + processId
              + " as user " + user
              + " for container " + containerIdStr
              + ", result=" + (result? "success" : "failed"));
=======
>>>>>>> 6266273c
          new DelayedProcessKiller(container, user,
              processId, sleepDelayBeforeSigKill, Signal.KILL, exec).start();
        }
      }
    } catch (Exception e) {
      String message =
          "Exception when trying to cleanup container " + containerIdStr
              + ": " + StringUtils.stringifyException(e);
      LOG.warn(message);
      dispatcher.getEventHandler().handle(
        new ContainerDiagnosticsUpdateEvent(containerId, message));
    } finally {
      // cleanup pid file if present
      if (pidFilePath != null) {
        FileContext lfs = FileContext.getLocalFSFileContext();
        lfs.delete(pidFilePath, false);
      }
    }
  }

  /**
   * Loop through for a time-bounded interval waiting to
   * read the process id from a file generated by a running process.
   * @param pidFilePath File from which to read the process id
   * @return Process ID
   * @throws Exception
   */
  private String getContainerPid(Path pidFilePath) throws Exception {
    String containerIdStr = 
        ConverterUtils.toString(container.getContainerId());
    String processId = null;
    LOG.debug("Accessing pid for container " + containerIdStr
        + " from pid file " + pidFilePath);
    int sleepCounter = 0;
    final int sleepInterval = 100;

    // loop waiting for pid file to show up 
    // until either the completed flag is set which means something bad 
    // happened or our timer expires in which case we admit defeat
    while (!completed.get()) {
      processId = ProcessIdFileReader.getProcessId(pidFilePath);
      if (processId != null) {
        LOG.debug("Got pid " + processId + " for container "
            + containerIdStr);
        break;
      }
      else if ((sleepCounter*sleepInterval) > maxKillWaitTime) {
        LOG.info("Could not get pid for " + containerIdStr
        		+ ". Waited for " + maxKillWaitTime + " ms.");
        break;
      }
      else {
        ++sleepCounter;
        Thread.sleep(sleepInterval);
      }
    }
    return processId;
  }

  public static String getRelativeContainerLogDir(String appIdStr,
      String containerIdStr) {
    return appIdStr + Path.SEPARATOR + containerIdStr;
  }

  private String getContainerPrivateDir(String appIdStr, String containerIdStr) {
    return getAppPrivateDir(appIdStr) + Path.SEPARATOR + containerIdStr
        + Path.SEPARATOR;
  }

  private String getAppPrivateDir(String appIdStr) {
    return ResourceLocalizationService.NM_PRIVATE_DIR + Path.SEPARATOR
        + appIdStr;
  }

  private static abstract class ShellScriptBuilder {

    private static final String LINE_SEPARATOR =
        System.getProperty("line.separator");
    private final StringBuilder sb = new StringBuilder();

    public abstract void command(List<String> command);

    public abstract void env(String key, String value);

    public final void symlink(Path src, Path dst) throws IOException {
      if (!src.isAbsolute()) {
        throw new IOException("Source must be absolute");
      }
      if (dst.isAbsolute()) {
        throw new IOException("Destination must be relative");
      }
      if (dst.toUri().getPath().indexOf('/') != -1) {
        mkdir(dst.getParent());
      }
      link(src, dst);
    }

    @Override
    public String toString() {
      return sb.toString();
    }

    public final void write(PrintStream out) throws IOException {
      out.append(sb);
    }

    protected final void line(String... command) {
      for (String s : command) {
        sb.append(s);
      }
      sb.append(LINE_SEPARATOR);
    }

    protected abstract void link(Path src, Path dst) throws IOException;

    protected abstract void mkdir(Path path);
  }

  private static final class UnixShellScriptBuilder extends ShellScriptBuilder {

    public UnixShellScriptBuilder(){
      line("#!/bin/bash");
      line();
    }

    @Override
    public void command(List<String> command) {
      line("exec /bin/bash -c \"", StringUtils.join(" ", command), "\"");
    }

    @Override
    public void env(String key, String value) {
      line("export ", key, "=\"", value, "\"");
    }

    @Override
    protected void link(Path src, Path dst) throws IOException {
      line("ln -sf \"", src.toUri().getPath(), "\" \"", dst.toString(), "\"");
    }

    @Override
    protected void mkdir(Path path) {
      line("mkdir -p ", path.toString());
    }
  }

  private static final class WindowsShellScriptBuilder
      extends ShellScriptBuilder {

    public WindowsShellScriptBuilder() {
      line("@setlocal");
      line();
    }

    @Override
    public void command(List<String> command) {
      line("@call ", StringUtils.join(" ", command));
    }

    @Override
    public void env(String key, String value) {
      line("@set ", key, "=", value,
          "\nif %errorlevel% neq 0 exit /b %errorlevel%");
    }

    @Override
    protected void link(Path src, Path dst) throws IOException {
      File srcFile = new File(src.toUri().getPath());
      String srcFileStr = srcFile.getPath();
      String dstFileStr = new File(dst.toString()).getPath();
      // If not on Java7+ on Windows, then copy file instead of symlinking.
      // See also FileUtil#symLink for full explanation.
      if (!Shell.isJava7OrAbove() && srcFile.isFile()) {
        line(String.format("@copy \"%s\" \"%s\"", srcFileStr, dstFileStr));
      } else {
        line(String.format("@%s symlink \"%s\" \"%s\"", Shell.WINUTILS,
          dstFileStr, srcFileStr));
      }
    }

    @Override
    protected void mkdir(Path path) {
      line("@if not exist ", path.toString(), " mkdir ", path.toString());
    }
  }

  private static void putEnvIfNotNull(
      Map<String, String> environment, String variable, String value) {
    if (value != null) {
      environment.put(variable, value);
    }
  }
  
  private static void putEnvIfAbsent(
      Map<String, String> environment, String variable) {
    if (environment.get(variable) == null) {
      putEnvIfNotNull(environment, variable, System.getenv(variable));
    }
  }
  
  public void sanitizeEnv(Map<String, String> environment, Path pwd,
      List<Path> appDirs, List<String> containerLogDirs,
      Map<Path, List<String>> resources) throws IOException {
    /**
     * Non-modifiable environment variables
     */

    environment.put(Environment.CONTAINER_ID.name(), container
        .getContainerId().toString());

    environment.put(Environment.NM_PORT.name(),
      String.valueOf(this.context.getNodeId().getPort()));

    environment.put(Environment.NM_HOST.name(), this.context.getNodeId()
      .getHost());

    environment.put(Environment.NM_HTTP_PORT.name(),
      String.valueOf(this.context.getHttpPort()));

    environment.put(Environment.LOCAL_DIRS.name(),
        StringUtils.join(",", appDirs));

    environment.put(Environment.LOG_DIRS.name(),
      StringUtils.join(",", containerLogDirs));

    environment.put(Environment.USER.name(), container.getUser());
    
    environment.put(Environment.LOGNAME.name(), container.getUser());

    environment.put(Environment.HOME.name(),
        conf.get(
            YarnConfiguration.NM_USER_HOME_DIR, 
            YarnConfiguration.DEFAULT_NM_USER_HOME_DIR
            )
        );
    
    environment.put(Environment.PWD.name(), pwd.toString());
    
    putEnvIfNotNull(environment, 
        Environment.HADOOP_CONF_DIR.name(), 
        System.getenv(Environment.HADOOP_CONF_DIR.name())
        );

    if (!Shell.WINDOWS) {
      environment.put("JVM_PID", "$$");
    }

    /**
     * Modifiable environment variables
     */
    
    // allow containers to override these variables
    String[] whitelist = conf.get(YarnConfiguration.NM_ENV_WHITELIST, YarnConfiguration.DEFAULT_NM_ENV_WHITELIST).split(",");
    
    for(String whitelistEnvVariable : whitelist) {
      putEnvIfAbsent(environment, whitelistEnvVariable.trim());
    }

    // variables here will be forced in, even if the container has specified them.
    Apps.setEnvFromInputString(
      environment,
      conf.get(
        YarnConfiguration.NM_ADMIN_USER_ENV,
        YarnConfiguration.DEFAULT_NM_ADMIN_USER_ENV)
    );

    // TODO: Remove Windows check and use this approach on all platforms after
    // additional testing.  See YARN-358.
    if (Shell.WINDOWS) {
      String inputClassPath = environment.get(Environment.CLASSPATH.name());
      if (inputClassPath != null && !inputClassPath.isEmpty()) {
        StringBuilder newClassPath = new StringBuilder(inputClassPath);

        // Localized resources do not exist at the desired paths yet, because the
        // container launch script has not run to create symlinks yet.  This
        // means that FileUtil.createJarWithClassPath can't automatically expand
        // wildcards to separate classpath entries for each file in the manifest.
        // To resolve this, append classpath entries explicitly for each
        // resource.
        for (Map.Entry<Path,List<String>> entry : resources.entrySet()) {
          boolean targetIsDirectory = new File(entry.getKey().toUri().getPath())
            .isDirectory();

          for (String linkName : entry.getValue()) {
            // Append resource.
            newClassPath.append(File.pathSeparator).append(pwd.toString())
              .append(Path.SEPARATOR).append(linkName);

            // FileUtil.createJarWithClassPath must use File.toURI to convert
            // each file to a URI to write into the manifest's classpath.  For
            // directories, the classpath must have a trailing '/', but
            // File.toURI only appends the trailing '/' if it is a directory that
            // already exists.  To resolve this, add the classpath entries with
            // explicit trailing '/' here for any localized resource that targets
            // a directory.  Then, FileUtil.createJarWithClassPath will guarantee
            // that the resulting entry in the manifest's classpath will have a
            // trailing '/', and thus refer to a directory instead of a file.
            if (targetIsDirectory) {
              newClassPath.append(Path.SEPARATOR);
            }
          }
        }

        // When the container launches, it takes the parent process's environment
        // and then adds/overwrites with the entries from the container launch
        // context.  Do the same thing here for correct substitution of
        // environment variables in the classpath jar manifest.
        Map<String, String> mergedEnv = new HashMap<String, String>(
          System.getenv());
        mergedEnv.putAll(environment);

        String classPathJar = FileUtil.createJarWithClassPath(
          newClassPath.toString(), pwd, mergedEnv);
        environment.put(Environment.CLASSPATH.name(), classPathJar);
      }
    }
    // put AuxiliaryService data to environment
    for (Map.Entry<String, ByteBuffer> meta : containerManager
        .getAuxServiceMetaData().entrySet()) {
      AuxiliaryServiceHelper.setServiceDataIntoEnv(
          meta.getKey(), meta.getValue(), environment);
    }
  }
    
  static void writeLaunchEnv(OutputStream out,
      Map<String,String> environment, Map<Path,List<String>> resources,
      List<String> command)
      throws IOException {
    ShellScriptBuilder sb = Shell.WINDOWS ? new WindowsShellScriptBuilder() :
      new UnixShellScriptBuilder();
    if (environment != null) {
      for (Map.Entry<String,String> env : environment.entrySet()) {
        sb.env(env.getKey().toString(), env.getValue().toString());
      }
    }
    if (resources != null) {
      for (Map.Entry<Path,List<String>> entry : resources.entrySet()) {
        for (String linkName : entry.getValue()) {
          sb.symlink(entry.getKey(), new Path(linkName));
        }
      }
    }

    sb.command(command);

    PrintStream pout = null;
    try {
      pout = new PrintStream(out);
      sb.write(pout);
    } finally {
      if (out != null) {
        out.close();
      }
    }
  }

}<|MERGE_RESOLUTION|>--- conflicted
+++ resolved
@@ -388,15 +388,6 @@
           + ", result=" + (result? "success" : "failed"));
 
         if (sleepDelayBeforeSigKill > 0) {
-<<<<<<< HEAD
-          boolean result = exec.signalContainer(user,
-              processId, Signal.TERM);
-          LOG.debug("Sent signal to pid " + processId
-              + " as user " + user
-              + " for container " + containerIdStr
-              + ", result=" + (result? "success" : "failed"));
-=======
->>>>>>> 6266273c
           new DelayedProcessKiller(container, user,
               processId, sleepDelayBeforeSigKill, Signal.KILL, exec).start();
         }
